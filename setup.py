#!/usr/bin/env python3
#
# Copyright (c) 2017 Philip Langdale
#
# Permission is hereby granted, free of charge, to any person obtaining a copy
# of this software and associated documentation files (the "Software"), to deal
# in the Software without restriction, including without limitation the rights
# to use, copy, modify, merge, publish, distribute, sublicense, and/or sell
# copies of the Software, and to permit persons to whom the Software is
# furnished to do so, subject to the following conditions:
#
# The above copyright notice and this permission notice shall be included in all
# copies or substantial portions of the Software.
#
# THE SOFTWARE IS PROVIDED "AS IS", WITHOUT WARRANTY OF ANY KIND, EXPRESS OR
# IMPLIED, INCLUDING BUT NOT LIMITED TO THE WARRANTIES OF MERCHANTABILITY,
# FITNESS FOR A PARTICULAR PURPOSE AND NONINFRINGEMENT. IN NO EVENT SHALL THE
# AUTHORS OR COPYRIGHT HOLDERS BE LIABLE FOR ANY CLAIM, DAMAGES OR OTHER
# LIABILITY, WHETHER IN AN ACTION OF CONTRACT, TORT OR OTHERWISE, ARISING FROM,
# OUT OF OR IN CONNECTION WITH THE SOFTWARE OR THE USE OR OTHER DEALINGS IN THE
# SOFTWARE.

from setuptools import find_packages, setup

<<<<<<< HEAD
setup(
    name="evdevremapkeys",
    version="0.1",
    description='A daemon to remap key events on linux input devices',
    author='Philip Langdale',
    author_email='philipl@overt.org',
    license='MIT',
    url='https://github.com/philipl/evdevremapkeys',
    keywords='evdev uinput',

    packages=find_packages(),
    include_package_data=True,
    install_requires=['evdev >= 1.3.0',
                      'pyudev >= 0.22.0',
                      'pyxdg >= 0.26',
                      'PyYAML >= 5.3'],
    entry_points={
        'console_scripts': [
            'evdevremapkeys = evdevremapkeys.evdevremapkeys:main',
        ],
    },
)
=======
setup()
>>>>>>> 66262753
<|MERGE_RESOLUTION|>--- conflicted
+++ resolved
@@ -22,29 +22,4 @@
 
 from setuptools import find_packages, setup
 
-<<<<<<< HEAD
-setup(
-    name="evdevremapkeys",
-    version="0.1",
-    description='A daemon to remap key events on linux input devices',
-    author='Philip Langdale',
-    author_email='philipl@overt.org',
-    license='MIT',
-    url='https://github.com/philipl/evdevremapkeys',
-    keywords='evdev uinput',
-
-    packages=find_packages(),
-    include_package_data=True,
-    install_requires=['evdev >= 1.3.0',
-                      'pyudev >= 0.22.0',
-                      'pyxdg >= 0.26',
-                      'PyYAML >= 5.3'],
-    entry_points={
-        'console_scripts': [
-            'evdevremapkeys = evdevremapkeys.evdevremapkeys:main',
-        ],
-    },
-)
-=======
-setup()
->>>>>>> 66262753
+setup()